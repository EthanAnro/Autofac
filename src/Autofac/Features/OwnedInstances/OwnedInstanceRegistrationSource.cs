﻿// This software is part of the Autofac IoC container
// Copyright © 2011 Autofac Contributors
// https://autofac.org
//
// Permission is hereby granted, free of charge, to any person
// obtaining a copy of this software and associated documentation
// files (the "Software"), to deal in the Software without
// restriction, including without limitation the rights to use,
// copy, modify, merge, publish, distribute, sublicense, and/or sell
// copies of the Software, and to permit persons to whom the
// Software is furnished to do so, subject to the following
// conditions:
//
// The above copyright notice and this permission notice shall be
// included in all copies or substantial portions of the Software.
//
// THE SOFTWARE IS PROVIDED "AS IS", WITHOUT WARRANTY OF ANY KIND,
// EXPRESS OR IMPLIED, INCLUDING BUT NOT LIMITED TO THE WARRANTIES
// OF MERCHANTABILITY, FITNESS FOR A PARTICULAR PURPOSE AND
// NONINFRINGEMENT. IN NO EVENT SHALL THE AUTHORS OR COPYRIGHT
// HOLDERS BE LIABLE FOR ANY CLAIM, DAMAGES OR OTHER LIABILITY,
// WHETHER IN AN ACTION OF CONTRACT, TORT OR OTHERWISE, ARISING
// FROM, OUT OF OR IN CONNECTION WITH THE SOFTWARE OR THE USE OR
// OTHER DEALINGS IN THE SOFTWARE.

using Autofac.Builder;
using Autofac.Core;

namespace Autofac.Features.OwnedInstances
{
    /// <summary>
    /// Generates registrations for services of type <see cref="Owned{T}"/> whenever the service
    /// T is available.
    /// </summary>
    internal class OwnedInstanceRegistrationSource : ImplicitRegistrationSource
    {
<<<<<<< HEAD
        /// <summary>
        /// Retrieve registrations for an unregistered service, to be used
        /// by the container.
        /// </summary>
        /// <param name="service">The service that was requested.</param>
        /// <param name="registrationAccessor">A function that will return existing registrations for a service.</param>
        /// <returns>Registrations providing the service.</returns>
        public IEnumerable<IComponentRegistration> RegistrationsFor(Service service, Func<Service, IEnumerable<ServiceRegistration>> registrationAccessor)
        {
            if (service == null) throw new ArgumentNullException(nameof(service));
            if (registrationAccessor == null) throw new ArgumentNullException(nameof(registrationAccessor));

            var ts = service as IServiceWithType;
            if (ts == null || !ts.ServiceType.IsGenericTypeDefinedBy(typeof(Owned<>)))
                return Enumerable.Empty<IComponentRegistration>();

            var ownedInstanceType = ts.ServiceType.GetTypeInfo().GenericTypeArguments.First();
            var ownedInstanceService = ts.ChangeType(ownedInstanceType);

            return registrationAccessor(ownedInstanceService)
                .Select(r =>
                {
                    var rb = RegistrationBuilder.ForDelegate(ts.ServiceType, (c, p) =>
                        {
                            var lifetime = c.Resolve<ILifetimeScope>().BeginLifetimeScope(ownedInstanceService);
                            try
                            {
                                var context = new ResolveRequest(ownedInstanceService, r, p);
                                var value = lifetime.ResolveComponent(context);
                                return Activator.CreateInstance(ts.ServiceType, new[] { value, lifetime });
                            }
                            catch
                            {
                                lifetime.Dispose();
                                throw;
                            }
                        })
                        .ExternallyOwned()
                        .As(service)
                        .Targeting(r.Registration, IsAdapterForIndividualComponents)
                        .InheritRegistrationOrderFrom(r.Registration);

                    return rb.CreateRegistration();
                });
        }

        /// <inheritdoc/>
        public bool IsAdapterForIndividualComponents => true;

        /// <inheritdoc/>
        public override string ToString()
=======
        public OwnedInstanceRegistrationSource()
            : base(typeof(Owned<>))
        {
        }

        protected override object ResolveInstance<T>(IComponentContext ctx, ResolveRequest request)
>>>>>>> ea10846c
        {
            var lifetime = ctx.Resolve<ILifetimeScope>().BeginLifetimeScope(request.Service);
            try
            {
                var value = (T)lifetime.ResolveComponent(request);
                return new Owned<T>(value, lifetime);
            }
            catch
            {
                lifetime.Dispose();
                throw;
            }
        }

        protected override IRegistrationBuilder<object, SimpleActivatorData, SingleRegistrationStyle> BuildRegistration(IRegistrationBuilder<object, SimpleActivatorData, SingleRegistrationStyle> registration)
            => registration.ExternallyOwned();

        public override string Description => OwnedInstanceRegistrationSourceResources.OwnedInstanceRegistrationSourceDescription;
    }
}<|MERGE_RESOLUTION|>--- conflicted
+++ resolved
@@ -34,66 +34,16 @@
     /// </summary>
     internal class OwnedInstanceRegistrationSource : ImplicitRegistrationSource
     {
-<<<<<<< HEAD
         /// <summary>
-        /// Retrieve registrations for an unregistered service, to be used
-        /// by the container.
+        /// Initializes a new instance of the <see cref="OwnedInstanceRegistrationSource"/> class.
         /// </summary>
-        /// <param name="service">The service that was requested.</param>
-        /// <param name="registrationAccessor">A function that will return existing registrations for a service.</param>
-        /// <returns>Registrations providing the service.</returns>
-        public IEnumerable<IComponentRegistration> RegistrationsFor(Service service, Func<Service, IEnumerable<ServiceRegistration>> registrationAccessor)
-        {
-            if (service == null) throw new ArgumentNullException(nameof(service));
-            if (registrationAccessor == null) throw new ArgumentNullException(nameof(registrationAccessor));
-
-            var ts = service as IServiceWithType;
-            if (ts == null || !ts.ServiceType.IsGenericTypeDefinedBy(typeof(Owned<>)))
-                return Enumerable.Empty<IComponentRegistration>();
-
-            var ownedInstanceType = ts.ServiceType.GetTypeInfo().GenericTypeArguments.First();
-            var ownedInstanceService = ts.ChangeType(ownedInstanceType);
-
-            return registrationAccessor(ownedInstanceService)
-                .Select(r =>
-                {
-                    var rb = RegistrationBuilder.ForDelegate(ts.ServiceType, (c, p) =>
-                        {
-                            var lifetime = c.Resolve<ILifetimeScope>().BeginLifetimeScope(ownedInstanceService);
-                            try
-                            {
-                                var context = new ResolveRequest(ownedInstanceService, r, p);
-                                var value = lifetime.ResolveComponent(context);
-                                return Activator.CreateInstance(ts.ServiceType, new[] { value, lifetime });
-                            }
-                            catch
-                            {
-                                lifetime.Dispose();
-                                throw;
-                            }
-                        })
-                        .ExternallyOwned()
-                        .As(service)
-                        .Targeting(r.Registration, IsAdapterForIndividualComponents)
-                        .InheritRegistrationOrderFrom(r.Registration);
-
-                    return rb.CreateRegistration();
-                });
-        }
-
-        /// <inheritdoc/>
-        public bool IsAdapterForIndividualComponents => true;
-
-        /// <inheritdoc/>
-        public override string ToString()
-=======
         public OwnedInstanceRegistrationSource()
             : base(typeof(Owned<>))
         {
         }
 
+        /// <inheritdoc/>
         protected override object ResolveInstance<T>(IComponentContext ctx, ResolveRequest request)
->>>>>>> ea10846c
         {
             var lifetime = ctx.Resolve<ILifetimeScope>().BeginLifetimeScope(request.Service);
             try
@@ -108,9 +58,11 @@
             }
         }
 
+        /// <inheritdoc/>
         protected override IRegistrationBuilder<object, SimpleActivatorData, SingleRegistrationStyle> BuildRegistration(IRegistrationBuilder<object, SimpleActivatorData, SingleRegistrationStyle> registration)
             => registration.ExternallyOwned();
 
+        /// <inheritdoc/>
         public override string Description => OwnedInstanceRegistrationSourceResources.OwnedInstanceRegistrationSourceDescription;
     }
 }