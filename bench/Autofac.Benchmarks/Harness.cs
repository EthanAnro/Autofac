--- conflicted
+++ resolved
@@ -43,7 +43,6 @@
         }
 
         [Fact]
-<<<<<<< HEAD
         public void Decorator_Keyed_Generic()
         {
             BenchmarkRunner.Run<Decorators.KeyedGenericBenchmark>();
@@ -89,11 +88,12 @@
         public void Decorator_Keyless_Simple_Lambda()
         {
             BenchmarkRunner.Run<Decorators.KeylessSimpleLambdaBenchmark>();
-=======
+        }
+
+        [Fact]
         public void EnumerableResolve()
         {
             BenchmarkRunner.Run<EnumerableResolveBenchmark>();
->>>>>>> 227eb59b
         }
     }
 }